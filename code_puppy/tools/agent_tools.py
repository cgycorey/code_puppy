# agent_tools.py

from typing import List

from pydantic import BaseModel

# Import Agent from pydantic_ai to create temporary agents for invocation
from pydantic_ai import Agent, RunContext, UsageLimits

from code_puppy.config import get_message_limit, get_use_dbos
from code_puppy.messaging import (
    emit_divider,
    emit_error,
    emit_info,
    emit_system_message,
)
from code_puppy.model_factory import ModelFactory
from code_puppy.tools.common import generate_group_id

_temp_agent_count = 0


class AgentInfo(BaseModel):
    """Information about an available agent."""

    name: str
    display_name: str


class ListAgentsOutput(BaseModel):
    """Output for the list_agents tool."""

    agents: List[AgentInfo]
    error: str | None = None


class AgentInvokeOutput(BaseModel):
    """Output for the invoke_agent tool."""

    response: str | None
    agent_name: str
    error: str | None = None


def register_list_agents(agent):
    """Register the list_agents tool with the provided agent.

    Args:
        agent: The agent to register the tool with
    """

    @agent.tool
    def list_agents(context: RunContext) -> ListAgentsOutput:
        """List all available sub-agents that can be invoked.

        Returns:
            ListAgentsOutput: A list of available agents with their names and display names.
        """
        # Generate a group ID for this tool execution
        group_id = generate_group_id("list_agents")

        emit_info(
            "\n[bold white on blue] LIST AGENTS [/bold white on blue]",
            message_group=group_id,
        )
        emit_divider(message_group=group_id)

        try:
            from code_puppy.agents import get_available_agents

            # Get available agents from the agent manager
            agents_dict = get_available_agents()

            # Convert to list of AgentInfo objects
            agents = [
                AgentInfo(name=name, display_name=display_name)
                for name, display_name in agents_dict.items()
            ]

            # Display the agents in the console
            for agent_item in agents:
                emit_system_message(
                    f"- [bold]{agent_item.name}[/bold]: {agent_item.display_name}",
                    message_group=group_id,
                )

            emit_divider(message_group=group_id)
            return ListAgentsOutput(agents=agents)

        except Exception as e:
            error_msg = f"Error listing agents: {str(e)}"
            emit_error(error_msg, message_group=group_id)
            emit_divider(message_group=group_id)
            return ListAgentsOutput(agents=[], error=error_msg)

    return list_agents


def register_invoke_agent(agent):
    """Register the invoke_agent tool with the provided agent.

    Args:
        agent: The agent to register the tool with
    """

    @agent.tool
    def invoke_agent(
        context: RunContext, agent_name: str, prompt: str
    ) -> AgentInvokeOutput:
        """Invoke a specific sub-agent with a given prompt.

        Args:
            agent_name: The name of the agent to invoke
            prompt: The prompt to send to the agent

        Returns:
            AgentInvokeOutput: The agent's response to the prompt
        """
        from code_puppy.agents.agent_manager import load_agent

        # Generate a group ID for this tool execution
        group_id = generate_group_id("invoke_agent", agent_name)

        emit_info(
            f"\n[bold white on blue] INVOKE AGENT [/bold white on blue] {agent_name}",
            message_group=group_id,
        )
        emit_divider(message_group=group_id)
        emit_system_message(f"Prompt: {prompt}", message_group=group_id)
        emit_divider(message_group=group_id)

        try:
            # Load the specified agent config
            agent_config = load_agent(agent_name)

            # Get the current model for creating a temporary agent
            model_name = agent_config.get_model_name()
            models_config = ModelFactory.load_config()

            # Only proceed if we have a valid model configuration
            if model_name not in models_config:
                raise ValueError(f"Model '{model_name}' not found in configuration")

            model = ModelFactory.get_model(model_name, models_config)

            # Create a temporary agent instance to avoid interfering with current agent state
            instructions = agent_config.get_system_prompt()
<<<<<<< HEAD

            # Apply prompt additions (like file permission handling) to temporary agents
            from code_puppy import callbacks

            prompt_additions = callbacks.on_load_prompt()
            if len(prompt_additions):
                instructions += "\n" + "\n".join(prompt_additions)
=======
            if model_name.startswith("claude-code"):
                prompt = instructions + "\n\n" + prompt
                instructions = "You are Claude Code, Anthropic's official CLI for Claude."
>>>>>>> 96edd2c0

            global _temp_agent_count
            _temp_agent_count += 1
            temp_agent = Agent(
                model=model,
                instructions=instructions,
                output_type=str,
                retries=3,
            )

            if get_use_dbos():
                from pydantic_ai.durable_exec.dbos import DBOSAgent

                dbos_agent = DBOSAgent(
                    temp_agent, name=f"temp-invoke-agent-{_temp_agent_count}"
                )
                temp_agent = dbos_agent

            # Register the tools that the agent needs
            from code_puppy.tools import register_tools_for_agent

            agent_tools = agent_config.get_available_tools()
            register_tools_for_agent(temp_agent, agent_tools)

            # Run the temporary agent with the provided prompt
            result = temp_agent.run_sync(
                prompt, usage_limits=UsageLimits(request_limit=get_message_limit())
            )

            # Extract the response from the result
            response = result.output

            emit_system_message(f"Response: {response}", message_group=group_id)
            emit_divider(message_group=group_id)

            return AgentInvokeOutput(response=response, agent_name=agent_name)

        except Exception as e:
            error_msg = f"Error invoking agent '{agent_name}': {str(e)}"
            emit_error(error_msg, message_group=group_id)
            emit_divider(message_group=group_id)
            return AgentInvokeOutput(
                response=None, agent_name=agent_name, error=error_msg
            )

    return invoke_agent<|MERGE_RESOLUTION|>--- conflicted
+++ resolved
@@ -145,7 +145,6 @@
 
             # Create a temporary agent instance to avoid interfering with current agent state
             instructions = agent_config.get_system_prompt()
-<<<<<<< HEAD
 
             # Apply prompt additions (like file permission handling) to temporary agents
             from code_puppy import callbacks
@@ -153,11 +152,9 @@
             prompt_additions = callbacks.on_load_prompt()
             if len(prompt_additions):
                 instructions += "\n" + "\n".join(prompt_additions)
-=======
             if model_name.startswith("claude-code"):
                 prompt = instructions + "\n\n" + prompt
                 instructions = "You are Claude Code, Anthropic's official CLI for Claude."
->>>>>>> 96edd2c0
 
             global _temp_agent_count
             _temp_agent_count += 1
